import numpy as np
import scipy.sparse as sp
import pathpy as pp
<<<<<<< HEAD
from .computexi import computeXiHigherOrder, fitXi
=======
from scipy.stats import hypergeom
from .computexi import computeXiHigherOrder, fitXi
from julia.Distributions import Hypergeometric, cdf, logcdf
>>>>>>> 2155d3fd

class Hypa:
    '''
    Class for computing hypa scores on a DeBruijn graph given pathway data.
    '''
    def __init__(self, paths, implementation='julia'):
        """
        Initialize class with pathpy.paths object.

        parameters
        -----------

        paths: Paths
            Paths object containing the pathway data.
        """
        assert implementation in ['julia', 'rpy2', 'scipy'], "Invalid implementation."

        self.paths = paths
<<<<<<< HEAD
        self.implementation = implementation

        if self.implementation == 'julia':
            from julia.Distributions import Hypergeometric, cdf, logcdf
        elif self.implementation == 'rpy2':
            ## import ghypernet from R
            import rpy2.robjects as ro
            import rpy2.robjects.numpy2ri
            from rpy2.robjects.packages import importr
            rpy2.robjects.numpy2ri.activate()
            self.rphyper = ro.r['phyper']
        elif self.implementation == 'scipy':
            from scipy.stats import hypergeom
=======

>>>>>>> 2155d3fd

    def initialize_xi(self, k=2, sparsexi=True, redistribute=True, xifittol=1e-2, constant_xi=False, verbose=True):
        r"""
        Initialize the xi matrix for the paths object.

        Parameters
        ----------
        k: int
            Order to compute xi at
        sparsexi: logical
            If True, use scipy sparse matrices for computations. Default True.
        redistribute: logical
            If True, call fitXi on the matrix to redistribute excess weights. Default True.
        xifittol: float
            Error tolerance in expected weight for fitXi call. Ignored if redistribute is False.
        constant_xi: logical
            If True, also compute the Xi matrix that represents the null model where all weight is equally distributed.
        verbose: logical
            If True, print out details of what is happening.


        """
        if verbose:
            print('Computing the k={} order Xi...'.format(k))

        ## Assign k
        self.k = k

        ## Compute Xi. Also returns a network object.
        self.Xi, self.hypa_net = computeXiHigherOrder(self.paths, k=self.k, sparsexi=sparsexi, constant_xi=False)
        self.adjacency = self.hypa_net.adjacency_matrix()

        if redistribute:
            if verbose:
                print('Fitting Xi...')

            # Fit the Xi matrix to preserve expected in/out weights
            self.Xi = fitXi(self.adjacency, self.Xi, sparsexi=sparsexi, tol=xifittol, verbose=verbose)

        if constant_xi:
            self.Xi_cnst, _ = computeXiHigherOrder(self.paths, k=self.k, sparsexi=sparsexi, constant_xi=constant_xi)

        self.adjacency = self.hypa_net.adjacency_matrix()


    def construct_hypa_network(self, k=2, log=True, sparsexi=True, redistribute=True, xifittol=1e-2, baseline=False, constant_xi=False, verbose=True):
        """
        Function to compute the significant pathways from a Paths object.

        parameters
        -----------

        paths: Paths
            Paths object containing the pathway data.
        order: int
            The order at which the significance should be computed.
        pthresh: floatd
            Significance threshold for over/under-represented transitions.
        log: logical
            If True, compute and return pvals as log(p)


        Return
        -----------

        hypa_net: pathpy.Network
            pathpy network representing transitions at order _k_. Edge data
                includes the observed frequency, hypa score, and xi value.
        network: pathpy.Network
            pathpy network corresponding to the higher order Xi matrix
        Xi: numpy.ndarray
            The Xi matrix computed based on the path data


        """
        def add_edge(u, v, xival, xisum, adjsum, reverse_name_dict):
            #import rpy2.robjects as ro
            #import rpy2.robjects.numpy2ri
            #from rpy2.robjects.packages import importr
            source, target = reverse_name_dict[u],reverse_name_dict[v]
            pval = self.compute_hypa(self.adjacency[u,v], xival, xisum, adjsum, log_p=True)
            if xival > 0:
                try:
                    ## What if I return (source, target, attr) and create the dictionary after?
                    self.hypa_net.edges[(source, target)]['pval'] = pval
                except Exception as e:
                    attr = {'weight': 0.0, 'pval':pval, 'xi':xival}
                    self.hypa_net.add_edge(source, target, **attr)
            return 1


        ## assign k
        self.k = k

        ## create network and Xi matrix
        if not baseline:
            self.initialize_xi(k=self.k, sparsexi=sparsexi, redistribute=redistribute, xifittol=xifittol, constant_xi=constant_xi, verbose=verbose)

            if not constant_xi:
                xi = self.Xi
            else:
                xi = self.Xi_cnst

            xisum = xi.sum()
            xicoo = sp.coo_matrix(xi)
        else:
            xicoo = sp.coo_matrix(self.adjacency)

        reverse_name_dict = {val:key for key,val in self.hypa_net.node_to_name_map().items()}
        adjsum = self.adjacency.sum()
        for u,v,xival in zip(xicoo.row, xicoo.col, xicoo.data):
            source, target = reverse_name_dict[u],reverse_name_dict[v]
            add_edge(u, v, xival, xisum, adjsum, reverse_name_dict)

    def compute_hypa(self, obs_freq, xi, total_xi, total_observations, log_p=True):
        """
        Compute hypa score.
        """
<<<<<<< HEAD
        if self.implementation == 'julia':
            hy = Hypergeometric(total_observations, total_xi - total_observations, xi)
            if log_p:
                return logcdf(hy, obs_freq)
            else:
                return cdf(hy, obs_freq)
        elif self.implementation == 'rpy2':
            return self.rphyper(obs_freq, xi, total_xi-xi, total_observations, log_p=log_p)[0]
        elif self.implementation == 'scipy':
            if log_p:
                return hypergeom.logcdf(obs_freq, total_xi, xi, total_observations)
            else:
                return hypergeom.cdf(obs_freq, total_xi, xi, total_observations)
=======
        hy = Hypergeometric(total_observations, total_xi - total_observations, xi)

        if log_p:
            return logcdf(hy, obs_freq)
        else:
            return cdf(hy, obs_freq)
>>>>>>> 2155d3fd
<|MERGE_RESOLUTION|>--- conflicted
+++ resolved
@@ -1,13 +1,8 @@
+import importlib
 import numpy as np
 import scipy.sparse as sp
 import pathpy as pp
-<<<<<<< HEAD
 from .computexi import computeXiHigherOrder, fitXi
-=======
-from scipy.stats import hypergeom
-from .computexi import computeXiHigherOrder, fitXi
-from julia.Distributions import Hypergeometric, cdf, logcdf
->>>>>>> 2155d3fd
 
 class Hypa:
     '''
@@ -26,10 +21,10 @@
         assert implementation in ['julia', 'rpy2', 'scipy'], "Invalid implementation."
 
         self.paths = paths
-<<<<<<< HEAD
         self.implementation = implementation
 
         if self.implementation == 'julia':
+            global Hypergeometric, cdf, logcdf
             from julia.Distributions import Hypergeometric, cdf, logcdf
         elif self.implementation == 'rpy2':
             ## import ghypernet from R
@@ -39,10 +34,9 @@
             rpy2.robjects.numpy2ri.activate()
             self.rphyper = ro.r['phyper']
         elif self.implementation == 'scipy':
+            global hypergeom
             from scipy.stats import hypergeom
-=======
 
->>>>>>> 2155d3fd
 
     def initialize_xi(self, k=2, sparsexi=True, redistribute=True, xifittol=1e-2, constant_xi=False, verbose=True):
         r"""
@@ -159,9 +153,8 @@
 
     def compute_hypa(self, obs_freq, xi, total_xi, total_observations, log_p=True):
         """
-        Compute hypa score.
+        Compute hypa score using appropriate implementation.
         """
-<<<<<<< HEAD
         if self.implementation == 'julia':
             hy = Hypergeometric(total_observations, total_xi - total_observations, xi)
             if log_p:
@@ -174,12 +167,4 @@
             if log_p:
                 return hypergeom.logcdf(obs_freq, total_xi, xi, total_observations)
             else:
-                return hypergeom.cdf(obs_freq, total_xi, xi, total_observations)
-=======
-        hy = Hypergeometric(total_observations, total_xi - total_observations, xi)
-
-        if log_p:
-            return logcdf(hy, obs_freq)
-        else:
-            return cdf(hy, obs_freq)
->>>>>>> 2155d3fd
+                return hypergeom.cdf(obs_freq, total_xi, xi, total_observations)