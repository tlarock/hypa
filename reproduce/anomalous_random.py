--- conflicted
+++ resolved
@@ -404,17 +404,23 @@
     ## PROMISE, false otherwise
     for kt in range(2, max_k+1):
         print("computing for implanted anomaly length={}...".format(kt), flush=True)
-        for sample in range(n_samples):
+        sample = 0
+        while sample < n_samples:
             print("Sample: {}".format(sample), flush=True)
             pnets, _, paths_data = generate_pnets_with_anomaly(kt, maxk=max_k, num_seqs = 1000)
             pnets = compute_promise(pnets, paths_data, wy_datasets, mc_datasets, minimum_frequency, cores, strategy, promise_path, \
-                                    outfile=outfile + '-{}-{}'.format(kt, sample), redirect_output=redirect_output)
+                                 outfile=outfile + '-{}-{}'.format(kt, sample), redirect_output=redirect_output)
+            if not pnets:
+                sample -= 1
+                break
+
             auc_kt = compute_roc(pnets, kt, plot=False, method='promise', alpha=1.0)
             for k,val in auc_kt:
                 auroc[kt][k].append(val)
 
             with open('output/auroc-{}_theta-{}_P-{}_T-{}.pickle'.format(kt, minimum_frequency, wy_datasets, mc_datasets), 'wb') as f:
                 pickle.dump(auroc, f)
+            sample += 1
 
     draw.set_style()
     for kt,d in auroc.items():
@@ -447,14 +453,10 @@
     #hypa_auc(max_k=5, n_samples=10)
     #print("Starting fbad_auc")
     #fbad_auc(max_k=5, n_samples=10)
-    minimum_frequency=0.23
-    wy_datasets=50
+    minimum_frequency=0.25
+    wy_datasets=100
     mc_datasets=2048
     #PROMISE_auc(max_k=4, n_samples=5, wy_datasets=25, mc_datasets=150, cores=56, promise_path='/scratch/larock.t/PROMISE/')
-    PROMISE_auc(max_k=5, n_samples=3, wy_datasets=wy_datasets, mc_datasets=mc_datasets, \
-<<<<<<< HEAD
-                minimum_frequency=0.12, cores=32, redirect_output=False, promise_path='/scratch/larock.t/PROMISE/', outfile='tmp-{}-{}'.format(wy_datasets, mc_datasets))
-=======
-                minimum_frequency=minimum_frequency, cores=7, redirect_output=False, \
-                outfile='tmp-{}-{}-{}'.format(int(minimum_frequency*100), wy_datasets, mc_datasets))
->>>>>>> 386147f7
+    PROMISE_auc(max_k=5, n_samples=5, wy_datasets=wy_datasets, mc_datasets=mc_datasets, \
+                promise_path='/scratch/larock.t/PROMISE/', minimum_frequency=minimum_frequency, cores=62, redirect_output=False, \
+                outfile='tmp-{}-{}-{}'.format(int(minimum_frequency*100), wy_datasets, mc_datasets))