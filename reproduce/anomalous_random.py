--- conflicted
+++ resolved
@@ -403,7 +403,7 @@
 
     ## I need to make d['promise'] be True if edge is anomalous according to
     ## PROMISE, false otherwise
-    for kt in range(2, max_k+1):
+    for kt in range(3, max_k+1):
         print("computing for implanted anomaly length={}...".format(kt), flush=True)
         sample = 0
         while sample < n_samples:
@@ -411,6 +411,7 @@
             pnets, _, paths_data = generate_pnets_with_anomaly(kt, maxk=max_k, num_seqs = 2000)
             pnets = compute_promise(pnets, paths_data, wy_datasets, mc_datasets, minimum_frequency, cores, strategy, promise_path, \
                                  outfile=outfile + '-{}-{}'.format(kt, sample), redirect_output=redirect_output)
+            
             if not pnets:
                 continue
 
@@ -453,17 +454,13 @@
     #hypa_auc(max_k=5, n_samples=10)
     #print("Starting fbad_auc")
     #fbad_auc(max_k=5, n_samples=10)
-<<<<<<< HEAD
-    minimum_frequency=0.22
-=======
-    minimum_frequency=0.2
->>>>>>> cabef613
-    wy_datasets=50
-    mc_datasets=2048
-    cores=7
+    minimum_frequency=0.1
+    wy_datasets=1000
+    mc_datasets=10048
+    cores=64
     promise_path='../../PROMISE/'
-    #promise_path='/scratch/larock.t/PROMISE/'
+    promise_path='/scratch/larock.t/PROMISE/'
     #PROMISE_auc(max_k=4, n_samples=5, wy_datasets=25, mc_datasets=150, cores=56, promise_path='/scratch/larock.t/PROMISE/')
-    PROMISE_auc(max_k=5, n_samples=5, wy_datasets=wy_datasets, mc_datasets=mc_datasets, \
+    PROMISE_auc(max_k=5, n_samples=2, wy_datasets=wy_datasets, mc_datasets=mc_datasets, \
                 promise_path=promise_path, minimum_frequency=minimum_frequency, cores=cores, redirect_output=False, \
                 outfile='tmp-{}-{}-{}'.format(int(minimum_frequency*100), wy_datasets, mc_datasets))