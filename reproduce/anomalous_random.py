--- conflicted
+++ resolved
@@ -447,11 +447,7 @@
     #print("Starting fbad_auc")
     #fbad_auc(max_k=5, n_samples=10)
     wy_datasets=50
-    mc_datasets=1024
+    mc_datasets=2048
     #PROMISE_auc(max_k=4, n_samples=5, wy_datasets=25, mc_datasets=150, cores=56, promise_path='/scratch/larock.t/PROMISE/')
-<<<<<<< HEAD
-    PROMISE_auc(max_k=5, n_samples=3, wy_datasets=100, mc_datasets=4096, minimum_frequency=0.1, cores=32, promise_path='/scratch/larock.t/PROMISE/',redirect_output=False, outfile='tmp4096')
-=======
     PROMISE_auc(max_k=5, n_samples=3, wy_datasets=wy_datasets, mc_datasets=mc_datasets, \
-                minimum_frequency=0.1, cores=6, redirect_output=False, outfile='tmp-{}-{}'.format(wy_datasets, mc_datasets))
->>>>>>> c2d23932
+                minimum_frequency=0.12, cores=32, redirect_output=False, promise_path='/scratch/larock.t/PROMISE/', outfile='tmp-{}-{}'.format(wy_datasets, mc_datasets))