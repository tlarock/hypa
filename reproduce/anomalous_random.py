--- conflicted
+++ resolved
@@ -449,23 +449,6 @@
 if __name__=="__main__":
     import draw
     draw.set_style()
-<<<<<<< HEAD
-
-    #print("Startin hypa_auc")
-    #hypa_auc(max_k=5, n_samples=10)
-    #print("Starting fbad_auc")
-    #fbad_auc(max_k=5, n_samples=10)
-    minimum_frequency=0.1
-    wy_datasets=1000
-    mc_datasets=10048
-    cores=64
-    promise_path='../../PROMISE/'
-    promise_path='/scratch/larock.t/PROMISE/'
-    #PROMISE_auc(max_k=4, n_samples=5, wy_datasets=25, mc_datasets=150, cores=56, promise_path='/scratch/larock.t/PROMISE/')
-    PROMISE_auc(max_k=5, n_samples=2, wy_datasets=wy_datasets, mc_datasets=mc_datasets, \
-                promise_path=promise_path, minimum_frequency=minimum_frequency, cores=cores, redirect_output=False, \
-                outfile='tmp-{}-{}-{}'.format(int(minimum_frequency*100), wy_datasets, mc_datasets))
-=======
     plt.rcParams['figure.figsize'] =  [6.5, 6]
     plt.rcParams['axes.labelsize'] = 38
     plt.rcParams['xtick.labelsize'] = 26
@@ -486,5 +469,4 @@
     #PROMISE_auc(max_k=4, n_samples=5, wy_datasets=25, mc_datasets=150, cores=56, promise_path='/scratch/larock.t/PROMISE/')
     #PROMISE_auc(max_k=5, n_samples=5, wy_datasets=wy_datasets, mc_datasets=mc_datasets, \
     #            promise_path=promise_path, minimum_frequency=minimum_frequency, cores=cores, redirect_output=False, \
-    #            outfile='tmp-{}-{}-{}'.format(int(minimum_frequency*100), wy_datasets, mc_datasets))
->>>>>>> d4083ae6
+    #            outfile='tmp-{}-{}-{}'.format(int(minimum_frequency*100), wy_datasets, mc_datasets))